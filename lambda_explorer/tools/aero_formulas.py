--- conflicted
+++ resolved
@@ -8,8 +8,6 @@
 class ReynoldsNumber(Formula):
     """Re = rho * V * c / mu"""
 
-    topic = "Aerodynamics"
-
     variables = ["Re", "rho", "V", "c", "mu"]
 
     def __init__(self) -> None:
@@ -21,8 +19,6 @@
 class DynamicViscosity(Formula):
     """mu = rho * V * c / Re"""
 
-    topic = "Aerodynamics"
-
     variables = ["mu", "rho", "V", "c", "Re"]
 
     def __init__(self) -> None:
@@ -34,8 +30,6 @@
 class KinematicViscosity(Formula):
     """nu = mu / rho"""
 
-    topic = "Aerodynamics"
-
     variables = ["nu", "mu", "rho"]
 
     def __init__(self) -> None:
@@ -43,16 +37,12 @@
         eq = sympy.Eq(nu, mu / rho)
         super().__init__(self.variables, eq)
 
-<<<<<<< HEAD
-class AerodynamicLift(Formula):
-=======
 class ReEquation(ReynoldsNumber):
     """Alias for Reynolds number equation."""
 
     topic = "Aerodynamics"
 
 class LiftEquation(Formula):
->>>>>>> 15c13f36
     """L = 0.5 * rho * V**2 * S * Cl"""
 
     topic = "Aerodynamics"
@@ -64,7 +54,7 @@
         super().__init__(self.variables, eq)
 
 
-class AerodynamicDrag(Formula):
+class DragEquation(Formula):
     """D = 0.5 * rho * V**2 * S * Cd"""
 
     topic = "Aerodynamics"
@@ -76,7 +66,7 @@
         super().__init__(self.variables, eq)
 
 
-class AerodynamicMoment(Formula):
+class MomentEquation(Formula):
     """M = 0.5 * rho * V**2 * S * c * Cm"""
 
     topic = "Aerodynamics"
